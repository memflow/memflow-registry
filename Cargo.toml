--- conflicted
+++ resolved
@@ -1,4 +1,3 @@
-<<<<<<< HEAD
 [profile.bench]
 debug = true
 
@@ -13,46 +12,4 @@
     "memflow-registry",
     "memflow-registry-client",
     "memflow-registry-shared",
-]
-=======
-[package]
-name = "memflow-registry"
-version = "0.1.0"
-authors = ["ko1N <ko1N1337@gmail.com>", "Aurimas Blažulionis <0x60@pm.me>"]
-edition = "2021"
-license = "MIT"
-rust-version = "1.70.0"
-
-[dependencies]
-# axum
-log = "0.4"
-env_logger = "0.11"
-thiserror = "1.0"
-dotenv = "0.15"
-tokio = { version = "1.36.0", features = ["macros", "rt-multi-thread", "fs", "signal"] }
-tokio-util = "0.7"
-axum = { version = "0.7", features = ["multipart"] }
-axum-extra = { version = "0.9", features = ["typed-header"] }
-bytes = "1.5"
-
-# parse plugins that are being uploaded
-goblin = "0.8"
-dataview = "1.0"
-num-traits = "0.2"
-constcat = "0.5"
-
-# plugin storage
-serde = { version = "1.0", features = ["derive"] }
-serde_json = "1.0"
-sha256 = "1.5"
-parking_lot = "0.12"
-chrono = { version = "0.4", features = ["serde"] }
-
-# signatures
-k256 = { version = "0.13", features = ["serde", "pem"] }
-
-[dev-dependencies]
-# axum unit testing
-tempfile = "3.10"
-tower = "0.4"
->>>>>>> 9b21c034
+]